--- conflicted
+++ resolved
@@ -25,21 +25,11 @@
 1. **Provision the runtime** – open a fresh Colab notebook, switch the hardware accelerator to **GPU (A100 80GB)**, and optionally enable High-RAM.
 2. **Clone and install:**
    ```bash
-<<<<<<< HEAD
-   !git clone https://github.com/<your-account>/KUx.git
-   %cd KUx
-   !pip install -U pip
-   !pip install -r requirements.txt
-   !pip install -e .
-   ```
-   Installing KUx in editable mode ensures the `kux` Python package is on the path so all scripts run without additional `PYTHONPATH` tweaks.
-=======
    !git clone https://github.com/themistymoon/KUx.git
    %cd KUx
    !pip install -U pip
    !pip install -r requirements.txt
    ```
->>>>>>> e9eca4fd
    > **Multimodal note:** Qwen3-Omni’s audio, image, and video interfaces rely on the bleeding-edge Transformers implementation.
    > After installing the base requirements, upgrade to the latest nightly build if Colab ships an older version:
    > `pip install -U "transformers@git+https://github.com/huggingface/transformers"`
